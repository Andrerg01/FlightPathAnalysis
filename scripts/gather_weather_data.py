--- conflicted
+++ resolved
@@ -1,56 +1,52 @@
-import yaml
-import numpy as np
-import pandas as pd
-import os
-
-from src.data import iem_query
-from src.common import utils
-<<<<<<< HEAD
-from src.models import weather_models
-
-=======
-from src.models import weather as weather_models
->>>>>>> 1b0656ca
-
-ROOT_PATH = '.'
-
-# Loading config file
-config_path = os.path.join(ROOT_PATH, 'config', 'config.yml')
-with open(config_path, 'r', encoding="utf-8") as file:
-    try:
-        CONFIG = yaml.safe_load(file)
-    except yaml.YAMLError as exc:
-        print(exc)
-CONFIG['data-gather']['weather']['out-dir'] = utils.clean_path(CONFIG['data-gather']['weather']['out-dir'])
-CONFIG['data-gather']['flights']['out-dir'] = utils.clean_path(CONFIG['data-gather']['flights']['out-dir'])
-CONFIG['log']['log-directory'] = utils.clean_path(CONFIG['log']['log-directory'])
-
-# Defining Logger
-LOGGER = utils.Logger(CONFIG)
-LOGGER.log('--- Gathering Weather Data ---')
-querier = iem_query.Querier(CONFIG, logger=LOGGER)
-stations = querier.load_all_station_properties(filter_by_date=True)
-database_path = os.path.join(CONFIG['data-gather']['weather']['out-dir'], 'stations_database.csv')
-stations.sort_values(by='id', inplace=True)
-stations.to_csv(database_path)
-
-start_date = utils.to_unix_timestamp(CONFIG['base-configs']['start-date'])
-end_date = utils.to_unix_timestamp(CONFIG['base-configs']['end-date'])
-chunk_size = CONFIG['data-gather']['chunk-size']
-
-for date in range(start_date - chunk_size, end_date + chunk_size, chunk_size):
-    CONFIG['base-configs']['start-date'] = utils.to_unix_timestamp(date)
-    CONFIG['base-configs']['end-date'] = utils.to_unix_timestamp(date + chunk_size)
-    # Define filename and filepath based on date
-    filename = f'{date}_{date + chunk_size}.csv'
-    filepath = os.path.join(CONFIG['data-gather']['weather']['out-dir'], filename)
-    if not CONFIG.get('data-gather', {}).get('continue-from-last', True) or not os.path.exists(filepath):
-        # query_multiple_station_data
-        querier = iem_query.Querier(CONFIG, logger=LOGGER)
-        LOGGER.log(f'Gathering weather data for date {date} until date {date + chunk_size}')
-        stations_data = querier.query_multiple_station_data(stations)
-        stations_data = weather_models.calibrate_stations(stations_data, CONFIG)
-        stations_data.to_csv(filepath)
-    else:
-        LOGGER.log(f'Data for date {date} until date {date + chunk_size} already exists. Skipping...')
+import yaml
+import numpy as np
+import pandas as pd
+import os
+
+from src.data import iem_query
+from src.common import utils
+from src.models import weather as weather_models
+
+
+ROOT_PATH = '.'
+
+# Loading config file
+config_path = os.path.join(ROOT_PATH, 'config', 'config.yml')
+with open(config_path, 'r', encoding="utf-8") as file:
+    try:
+        CONFIG = yaml.safe_load(file)
+    except yaml.YAMLError as exc:
+        print(exc)
+CONFIG['data-gather']['weather']['out-dir'] = utils.clean_path(CONFIG['data-gather']['weather']['out-dir'])
+CONFIG['data-gather']['flights']['out-dir'] = utils.clean_path(CONFIG['data-gather']['flights']['out-dir'])
+CONFIG['log']['log-directory'] = utils.clean_path(CONFIG['log']['log-directory'])
+
+# Defining Logger
+LOGGER = utils.Logger(CONFIG)
+LOGGER.log('--- Gathering Weather Data ---')
+querier = iem_query.Querier(CONFIG, logger=LOGGER)
+stations = querier.load_all_station_properties(filter_by_date=True)
+database_path = os.path.join(CONFIG['data-gather']['weather']['out-dir'], 'stations_database.csv')
+stations.sort_values(by='id', inplace=True)
+stations.to_csv(database_path)
+
+start_date = utils.to_unix_timestamp(CONFIG['base-configs']['start-date'])
+end_date = utils.to_unix_timestamp(CONFIG['base-configs']['end-date'])
+chunk_size = CONFIG['data-gather']['chunk-size']
+
+for date in range(start_date - chunk_size, end_date + chunk_size, chunk_size):
+    CONFIG['base-configs']['start-date'] = utils.to_unix_timestamp(date)
+    CONFIG['base-configs']['end-date'] = utils.to_unix_timestamp(date + chunk_size)
+    # Define filename and filepath based on date
+    filename = f'{date}_{date + chunk_size}.csv'
+    filepath = os.path.join(CONFIG['data-gather']['weather']['out-dir'], filename)
+    if not CONFIG.get('data-gather', {}).get('continue-from-last', True) or not os.path.exists(filepath):
+        # query_multiple_station_data
+        querier = iem_query.Querier(CONFIG, logger=LOGGER)
+        LOGGER.log(f'Gathering weather data for date {date} until date {date + chunk_size}')
+        stations_data = querier.query_multiple_station_data(stations)
+        stations_data = weather_models.calibrate_stations(stations_data, CONFIG)
+        stations_data.to_csv(filepath)
+    else:
+        LOGGER.log(f'Data for date {date} until date {date + chunk_size} already exists. Skipping...')
 LOGGER.log('--- Finished Gathering Weather Data ---')