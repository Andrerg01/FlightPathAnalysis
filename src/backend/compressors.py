--- conflicted
+++ resolved
@@ -239,13 +239,8 @@
 
         # Store the name of the independent variable and some run parameters in the metadata
         metadata['x_variable'] = independent_variable
-<<<<<<< HEAD
-        metadata['pearson_corr_range_threshold'] = float(self.pearson_corr_range_threshold)
-        metadata['s_min_precision'] = float(self.s_min_precision)
-=======
         metadata['max_error'] = self.max_error
         metadata['s_min_precision'] = self.s_min_precision
->>>>>>> 68577a9f
         
         # Normalize and scale the independent variable data
         original_xs = dataframe[independent_variable].values
@@ -280,10 +275,10 @@
 
             # Store min-max details in the metadata
             metadata[y_variable] = {
-                    'xmin': float(minX),
-                    'xmax': float(maxX),
-                    'ymin': float(minY),
-                    'ymax': float(maxY)}
+                    'xmin': minX,
+                    'xmax': maxX,
+                    'ymin': minY,
+                    'ymax': maxY}
 
             # Optimize and encode the spline, updating the metadata for the current dependent variable
             metadata[y_variable] = self.optimize_and_encode_spline(xs, ys, metadata=metadata[y_variable])
